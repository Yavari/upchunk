import { EventTarget, Event } from 'event-target-shim';
import xhr, { XhrUrlConfig, XhrHeaders, XhrResponse } from 'xhr';

const SUCCESSFUL_CHUNK_UPLOAD_CODES = [200, 201, 202, 204, 308];
const TEMPORARY_ERROR_CODES = [408, 502, 503, 504]; // These error codes imply a chunk may be retried

type EventName =
  | 'attempt'
  | 'attemptFailure'
  | 'chunkSuccess'
  | 'error'
  | 'offline'
  | 'online'
  | 'progress'
  | 'success';

// NOTE: This and the EventTarget definition below could be more precise
// by e.g. typing the detail of the CustomEvent per EventName.
type UpchunkEvent = CustomEvent & Event<EventName>;

type AllowedMethods =
  | 'PUT'
  | 'POST'
  | 'PATCH';

export interface UpChunkOptions {
  endpoint: string | ((file?: File) => Promise<string>);
  file: File;
  method?: AllowedMethods;
  headers?: XhrHeaders;
  maxFileSize?: number;
  chunkSize?: number;
  attempts?: number;
  delayBeforeAttempt?: number;
<<<<<<< HEAD
  retryCodes?: number[];
=======
  dynamicChunkSize?: boolean;
  maxChunkSize?: number;
  minChunkSize?: number;
>>>>>>> d11fe735
}

export class UpChunk  {
  public endpoint: string | ((file?: File) => Promise<string>);
  public file: File;
  public headers: XhrHeaders;
  public method: AllowedMethods;
  public chunkSize: number;
  public attempts: number;
  public delayBeforeAttempt: number;
<<<<<<< HEAD
  public retryCodes: number[];
=======
  public dynamicChunkSize: boolean;
>>>>>>> d11fe735

  private chunk: Blob;
  private chunkCount: number;
  private chunkByteSize: number;
  private maxFileBytes: number;
  private endpointValue: string;
  private totalChunks: number;
  private attemptCount: number;
  private offline: boolean;
  private paused: boolean;
  private success: boolean;
  private currentXhr?: XMLHttpRequest;
  private lastChunkStart: Date;
  private nextChunkRangeStart: number;
  private maxChunkSize: number;
  private minChunkSize: number;

  private reader: FileReader;
  private eventTarget: EventTarget<Record<EventName,UpchunkEvent>>;



  constructor(options: UpChunkOptions) {
    this.endpoint = options.endpoint;
    this.file = options.file;
    this.headers = options.headers || ({} as XhrHeaders);
    this.method = options.method || 'PUT';
    this.chunkSize = options.chunkSize || 30720;
    this.attempts = options.attempts || 5;
    this.delayBeforeAttempt = options.delayBeforeAttempt || 1;
<<<<<<< HEAD
    this.retryCodes = options.retryCodes || TEMPORARY_ERROR_CODES;
=======
    this.dynamicChunkSize = options.dynamicChunkSize || false;
>>>>>>> d11fe735

    this.maxFileBytes = (options.maxFileSize || 0) * 1024;
    this.chunkCount = 0;
    this.chunkByteSize = this.chunkSize * 1024;
    this.totalChunks = Math.ceil(this.file.size / this.chunkByteSize);
    this.attemptCount = 0;
    this.offline = false;
    this.paused = false;
    this.success = false;
    this.nextChunkRangeStart = 0;
    this.maxChunkSize = options.maxChunkSize || 512000; // in kB
    this.minChunkSize = options.minChunkSize || 256; // in kB

    this.reader = new FileReader();
    this.eventTarget = new EventTarget();

    this.validateOptions();
    this.getEndpoint().then(() => this.sendChunks());

    // restart sync when back online
    // trigger events when offline/back online
    if (typeof(window) !== 'undefined') {
      window.addEventListener('online', () => {
        if (!this.offline) {
          return;
        }

        this.offline = false;
        this.dispatch('online');
        this.sendChunks();
      });

      window.addEventListener('offline', () => {
        this.offline = true;
        this.dispatch('offline');
      });
    }
  }

  /**
   * Subscribe to an event
   */
  public on(eventName: EventName, fn: (event: CustomEvent) => void) {
    this.eventTarget.addEventListener(eventName, fn as EventListener);
  }

  public abort() {
    this.pause();
    this.currentXhr?.abort();
  }

  public pause() {
    this.paused = true;
  }

  public resume() {
    if (this.paused) {
      this.paused = false;

      this.sendChunks();
    }
  }

  /**
   * Dispatch an event
   */
  private dispatch(eventName: EventName, detail?: any) {
    const event: UpchunkEvent = new CustomEvent(eventName, { detail }) as UpchunkEvent;

    this.eventTarget.dispatchEvent(event);
  }

  /**
   * Validate options and throw errors if expectations are violated.
   */
  private validateOptions() {
    if (
      !this.endpoint ||
      (typeof this.endpoint !== 'function' && typeof this.endpoint !== 'string')
    ) {
      throw new TypeError(
        'endpoint must be defined as a string or a function that returns a promise'
      );
    }
    if (!(this.file instanceof File)) {
      throw new TypeError('file must be a File object');
    }
    if (this.headers && typeof this.headers !== 'object') {
      throw new TypeError('headers must be null or an object');
    }
    if (
      this.chunkSize &&
      (typeof this.chunkSize !== 'number' ||
        this.chunkSize < 256 ||
        this.chunkSize % 256 !== 0 ||
        this.chunkSize < this.minChunkSize ||
        this.chunkSize > this.maxChunkSize)
    ) {
      throw new TypeError(
        `chunkSize must be a positive number in multiples of 256, between ${this.minChunkSize} and ${this.maxChunkSize}`
      );
    }
    if (
      this.maxChunkSize &&
      (typeof this.maxChunkSize !== 'number' ||
        this.maxChunkSize < 256 ||
        this.maxChunkSize % 256 !== 0 ||
        this.maxChunkSize < this.chunkSize ||
        this.maxChunkSize < this.minChunkSize)
    ) {
      throw new TypeError(
        `maxChunkSize must be a positive number in multiples of 256, and larger than or equal to both ${this.minChunkSize} and ${this.chunkSize}`
      );
    }
    if (
      this.minChunkSize &&
      (typeof this.minChunkSize !== 'number' ||
        this.minChunkSize < 256 ||
        this.minChunkSize % 256 !== 0 ||
        this.minChunkSize > this.chunkSize ||
        this.minChunkSize > this.maxChunkSize)
    ) {
      throw new TypeError(
        `minChunkSize must be a positive number in multiples of 256, and smaller than ${this.chunkSize} and ${this.maxChunkSize}`
      );
    }
    if (this.maxFileBytes > 0 && this.maxFileBytes < this.file.size) {
      throw new Error(
        `file size exceeds maximum (${this.file.size} > ${this.maxFileBytes})`
      );
    }
    if (
      this.attempts &&
      (typeof this.attempts !== 'number' || this.attempts <= 0)
    ) {
      throw new TypeError('retries must be a positive number');
    }
    if (
      this.delayBeforeAttempt &&
      (typeof this.delayBeforeAttempt !== 'number' ||
        this.delayBeforeAttempt < 0)
    ) {
      throw new TypeError('delayBeforeAttempt must be a positive number');
    }
  }

  /**
   * Endpoint can either be a URL or a function that returns a promise that resolves to a string.
   */
  private getEndpoint() {
    if (typeof this.endpoint === 'string') {
      this.endpointValue = this.endpoint;
      return Promise.resolve(this.endpoint);
    }

    return this.endpoint(this.file).then((value) => {
      this.endpointValue = value;
      return this.endpointValue;
    });
  }

  /**
   * Get portion of the file of x bytes corresponding to chunkSize
   */
  private getChunk() {
    return new Promise<void> ((resolve) => {
      // Since we start with 0-chunkSize for the range, we need to subtract 1.
      const length =
        this.totalChunks === 1 ? this.file.size : this.chunkByteSize;

      this.reader.onload = () => {
        if (this.reader.result !== null) {
          this.chunk = new Blob([this.reader.result], {
            type: 'application/octet-stream',
          });
        }
        resolve();
      };

      this.reader.readAsArrayBuffer(this.file.slice(this.nextChunkRangeStart, this.nextChunkRangeStart + length));
    });
  }

  private xhrPromise(options: XhrUrlConfig): Promise<XhrResponse> {
    const beforeSend = (xhrObject: XMLHttpRequest) => {
      xhrObject.upload.onprogress = (event: ProgressEvent) => {
        const remainingChunks = this.totalChunks - this.chunkCount;
        // const remainingBytes = this.file.size-(this.nextChunkRangeStart+event.loaded);
        const percentagePerChunk = (this.file.size-this.nextChunkRangeStart)/this.file.size/remainingChunks;
        const successfulPercentage = this.nextChunkRangeStart/this.file.size;
        const currentChunkProgress = event.loaded / (event.total ?? this.chunkByteSize);
        const chunkPercentage = currentChunkProgress * percentagePerChunk;
        this.dispatch('progress', Math.min((successfulPercentage + chunkPercentage)*100, 100));
      };
    };

    return new Promise((resolve, reject) => {
      this.currentXhr = xhr({ ...options, beforeSend }, (err, resp) => {
        this.currentXhr = undefined;
        if (err) {
          return reject(err);
        }

        return resolve(resp);
      });
    });
  }

  /**
   * Send chunk of the file with appropriate headers
   */
  protected async sendChunk() {
    const rangeStart = this.nextChunkRangeStart;
    const rangeEnd = rangeStart + this.chunk.size - 1;
    const headers = {
      ...this.headers,
      'Content-Type': this.file.type,
      'Content-Range': `bytes ${rangeStart}-${rangeEnd}/${this.file.size}`,
    };

    this.dispatch('attempt', {
      chunkNumber: this.chunkCount,
      totalChunks: this.totalChunks,
      chunkSize: this.chunkSize,
    });

    return this.xhrPromise({
      headers,
      url: this.endpointValue,
      method: this.method,
      body: this.chunk,
    });
  }

  /**
   * Called on net failure. If retry counter !== 0, retry after delayBeforeAttempt
   */
  private manageRetries() {
    if (this.attemptCount < this.attempts) {
      setTimeout(() => this.sendChunks(), this.delayBeforeAttempt * 1000);
      this.dispatch('attemptFailure', {
        message: `An error occured uploading chunk ${this.chunkCount}. ${
          this.attempts - this.attemptCount
        } retries left.`,
        chunkNumber: this.chunkCount,
        attemptsLeft: this.attempts - this.attemptCount,
      });
      return;
    }

    this.dispatch('error', {
      message: `An error occured uploading chunk ${this.chunkCount}. No more retries, stopping upload`,
      chunk: this.chunkCount,
      attempts: this.attemptCount,
    });
  }

  /**
   * Manage the whole upload by calling getChunk & sendChunk
   * handle errors & retries and dispatch events
   */
  private sendChunks() {
    if (this.paused || this.offline || this.success) {
      return;
    }

    this.getChunk()
      .then(() => {
        this.attemptCount = this.attemptCount + 1;
        this.lastChunkStart = new Date();
        return this.sendChunk()
      })
      .then((res) => {
        if (SUCCESSFUL_CHUNK_UPLOAD_CODES.includes(res.statusCode)) {
          const lastChunkEnd = new Date();
          const lastChunkInterval = (lastChunkEnd.getTime() - this.lastChunkStart.getTime()) / 1000;

          this.dispatch('chunkSuccess', {
            chunk: this.chunkCount,
            chunkSize: this.chunkSize,
            attempts: this.attemptCount,
            timeInterval: lastChunkInterval,
            response: res,
          });

          this.attemptCount = 0;
          this.chunkCount = this.chunkCount + 1;
          this.nextChunkRangeStart = this.nextChunkRangeStart + this.chunkByteSize;

          if (this.chunkCount < this.totalChunks) {
            // dynamic chunk sizing
            if (this.dynamicChunkSize) {
              if (lastChunkInterval < 10)
              {
                this.chunkSize = Math.min(this.chunkSize * 2,this.maxChunkSize);
              } else if (lastChunkInterval > 30) {
                this.chunkSize = Math.max(this.chunkSize / 2,this.minChunkSize);
              }
              // ensure it's a multiple of 256k
              this.chunkSize = Math.ceil(this.chunkSize / 256) * 256;

              // Now update the new chunkByteSize to the newly calculated chunk size
              this.chunkByteSize = this.chunkSize * 1024;

              // Re-estimate the total number of chunks, by adding the completed
              // chunks to the remaining chunks
              const remainingChunks = (this.file.size-this.nextChunkRangeStart)/this.chunkByteSize;
              this.totalChunks = Math.ceil(this.chunkCount + remainingChunks);
            }
            this.sendChunks();
          } else {
            this.success = true;
            this.dispatch('success');
          }

<<<<<<< HEAD
          const chunkFraction = this.chunkCount / this.totalChunks;
          const uploadedBytes = chunkFraction * this.file.size;

          const percentProgress = (100 * uploadedBytes) / this.file.size;

          this.dispatch('progress', percentProgress);
        } else if (this.retryCodes.includes(res.statusCode)) {
=======
        } else if (TEMPORARY_ERROR_CODES.includes(res.statusCode)) {
>>>>>>> d11fe735
          if (this.paused || this.offline) {
            return;
          }
          // console.warn('DEBUG: Caught a temporary error: %j',res);
          this.manageRetries();
        } else {
          if (this.paused || this.offline) {
            return;
          }

          this.dispatch('error', {
            message: `Server responded with ${res.statusCode}. Stopping upload.`,
            chunkNumber: this.chunkCount,
            attempts: this.attemptCount,
          });
        }
      })
      .catch((err) => {
        if (this.paused || this.offline) {
          return;
        }

        // console.warn('DEBUG: Caught an error: %j',err);
        // this type of error can happen after network disconnection on CORS setup
        this.manageRetries();
      });
  }
}

export const createUpload = (options: UpChunkOptions) => new UpChunk(options);<|MERGE_RESOLUTION|>--- conflicted
+++ resolved
@@ -32,13 +32,10 @@
   chunkSize?: number;
   attempts?: number;
   delayBeforeAttempt?: number;
-<<<<<<< HEAD
   retryCodes?: number[];
-=======
   dynamicChunkSize?: boolean;
   maxChunkSize?: number;
   minChunkSize?: number;
->>>>>>> d11fe735
 }
 
 export class UpChunk  {
@@ -49,11 +46,8 @@
   public chunkSize: number;
   public attempts: number;
   public delayBeforeAttempt: number;
-<<<<<<< HEAD
   public retryCodes: number[];
-=======
   public dynamicChunkSize: boolean;
->>>>>>> d11fe735
 
   private chunk: Blob;
   private chunkCount: number;
@@ -84,11 +78,8 @@
     this.chunkSize = options.chunkSize || 30720;
     this.attempts = options.attempts || 5;
     this.delayBeforeAttempt = options.delayBeforeAttempt || 1;
-<<<<<<< HEAD
     this.retryCodes = options.retryCodes || TEMPORARY_ERROR_CODES;
-=======
     this.dynamicChunkSize = options.dynamicChunkSize || false;
->>>>>>> d11fe735
 
     this.maxFileBytes = (options.maxFileSize || 0) * 1024;
     this.chunkCount = 0;
@@ -404,17 +395,7 @@
             this.dispatch('success');
           }
 
-<<<<<<< HEAD
-          const chunkFraction = this.chunkCount / this.totalChunks;
-          const uploadedBytes = chunkFraction * this.file.size;
-
-          const percentProgress = (100 * uploadedBytes) / this.file.size;
-
-          this.dispatch('progress', percentProgress);
         } else if (this.retryCodes.includes(res.statusCode)) {
-=======
-        } else if (TEMPORARY_ERROR_CODES.includes(res.statusCode)) {
->>>>>>> d11fe735
           if (this.paused || this.offline) {
             return;
           }
